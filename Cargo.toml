--- conflicted
+++ resolved
@@ -8,14 +8,9 @@
 bitcoin = "~0.14.2"
 strason = "0.4"
 jsonrpc = { git = "https://github.com/apoelstra/rust-jsonrpc.git", tag = "0.9.0" }
-<<<<<<< HEAD
-rgb = { git = "https://github.com/rgb-org/rgb.git", branch = "pay-to-contract" }
-secp256k1 = "~0.11.2"
-=======
 rgb = { git = "https://github.com/rgb-org/rgb.git", rev = "1a626e1edd61bf5bc836b8fac5469e4e0d6c3426" }
 bifrost = { git = "https://github.com/rgb-org/bifrost.git", rev="cd158b1be7c9372c8059d6dd946ee710b24da223"}
 regex = "1"
->>>>>>> 7dca0e21
 
 [dependencies.hyper]
 version = "0.9.18"
