--- conflicted
+++ resolved
@@ -9,8 +9,5 @@
 pub mod proof;
 pub mod traits;
 pub mod utils;
-<<<<<<< HEAD
 pub mod pay_to_contract;
-=======
-pub mod output_entry;
->>>>>>> 9195b09b
+pub mod output_entry;